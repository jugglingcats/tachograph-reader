--- conflicted
+++ resolved
@@ -47,8 +47,6 @@
 	
 	<ElementaryFile Name="CardDownload" Identifier="0x050E"/>
 	<ElementaryFile Name="DrivingLicenceInfo" Identifier="0x0521"/>
-<<<<<<< HEAD
-	<ElementaryFile Name="EventsData" Identifier="0x0502"/>
 
   <ElementaryFile Name="FaultsData" Identifier="0x0503">
     <Repeat Name="CardFaultRecords" Count="2">
@@ -57,16 +55,6 @@
           <HexValue Name="FaultType" Length="1" />
           <TimeReal Name="FaultBeginTime"/>
           <TimeReal Name="FaultEndTime"/>
-=======
-
-  <ElementaryFile Name="EventsData" Identifier="0x0502">
-    <Repeat Name="CardEventRecords" Count="6">
-      <Repeat Name ="CardEventRecordCollection" CountRef="#NoOfEventsPerType">
-        <Object Name="CardEventRecord">
-          <HexValue Name="eventType" Length="1" />
-          <TimeReal Name="eventBeginTime"/>
-          <TimeReal Name="eventEndTime"/>
->>>>>>> 2b892959
           <Object Name="VehicleRegistration">
             <UInt8 Name="VehicleRegistrationNation"/>
             <InternationalString Name="VehicleRegistrationNumber" Length="13"/>
@@ -76,12 +64,23 @@
     </Repeat>
   </ElementaryFile>
 
-<<<<<<< HEAD
-  <ElementaryFile Name="DriverActivityData" Identifier="0x0504">
-=======
-  <ElementaryFile Name="FaultsData" Identifier="0x0503"/>
+  <ElementaryFile Name="EventsData" Identifier="0x0502">
+    <Repeat Name="CardEventRecords" Count="6">
+      <Repeat Name ="CardEventRecordCollection" CountRef="#NoOfEventsPerType">
+        <Object Name="CardEventRecord">
+          <HexValue Name="eventType" Length="1" />
+          <TimeReal Name="eventBeginTime"/>
+          <TimeReal Name="eventEndTime"/>
+          <Object Name="VehicleRegistration">
+            <UInt8 Name="VehicleRegistrationNation"/>
+            <InternationalString Name="VehicleRegistrationNumber" Length="13"/>
+          </Object>
+        </Object>
+      </Repeat>
+    </Repeat>
+  </ElementaryFile>
+
 	<ElementaryFile Name="DriverActivityData" Identifier="0x0504">
->>>>>>> 2b892959
 		<Cycle Name="DriverCardActivity">
 			<DriverCardDailyActivity Name="ActivityDailyData"/>
 		</Cycle>
